/*
 * Copyright (c) 2016-present Invertase Limited & Contributors
 *
 * Licensed under the Apache License, Version 2.0 (the "License");
 * you may not use this library except in compliance with the License.
 * You may obtain a copy of the License at
 *
 *   http://www.apache.org/licenses/LICENSE-2.0
 *
 * Unless required by applicable law or agreed to in writing, software
 * distributed under the License is distributed on an "AS IS" BASIS,
 * WITHOUT WARRANTIES OR CONDITIONS OF ANY KIND, either express or implied.
 * See the License for the specific language governing permissions and
 * limitations under the License.
 *
 */

import 'dart:io';

import 'package:ansi_styles/ansi_styles.dart';
import 'package:conventional_commit/conventional_commit.dart';
import 'package:mustache_template/mustache.dart';
import 'package:pool/pool.dart' show Pool;
import 'package:pub_semver/pub_semver.dart';

import '../command_runner.dart';
import '../common/changelog.dart';
import '../common/git.dart';
import '../common/logger.dart';
import '../common/package.dart';
import '../common/pending_package_update.dart';
import '../common/utils.dart';
import '../common/versioning.dart' as versioning;
import '../common/workspace.dart';
import 'base.dart';

<<<<<<< HEAD
/// Template variable that is replaced with versioned package info in commit
/// messages.
const packageVersionsTemplateVar = 'new_package_versions';

/// The default commit message used when versioning.
const defaultCommitMessage =
    'chore(release): publish packages\n\n{$packageVersionsTemplateVar}';

class VersionCommand extends Command {
=======
class VersionCommand extends MelosCommand {
>>>>>>> fac3f8f0
  VersionCommand() {
    argParser.addFlag(
      'prerelease',
      abbr: 'p',
      negatable: false,
      help: 'Version any packages with changes as a prerelease. Cannot be '
          'combined with graduate flag. Applies only to Conventional '
          'Commits based versioning.',
    );
    argParser.addFlag(
      'graduate',
      abbr: 'g',
      negatable: false,
      help:
          'Graduate current prerelease versioned packages to stable versions, e.g. '
          '"0.10.0-dev.1" would become "0.10.0". Cannot be combined with prerelease '
          'flag. Applies only to Conventional Commits based versioning.',
    );
    argParser.addFlag(
      'changelog',
      abbr: 'c',
      defaultsTo: true,
      help: 'Update CHANGELOG.md files.',
    );
    argParser.addFlag(
      'dependent-constraints',
      abbr: 'd',
      defaultsTo: true,
      help:
          'Update dependency version constraints of packages in this workspace '
          'that depend on any of the packages that will be updated with this '
          'versioning run.',
    );
    argParser.addFlag(
      'dependent-versions',
      abbr: 'D',
      defaultsTo: true,
      help: 'Make a new patch version and changelog entry in packages that are '
          'updated due to "--dependent-constraints" changes. Only usable '
          'with "--dependent-constraints" enabled and Conventional Commits '
          'based versioning.',
    );
    argParser.addFlag(
      'git-tag-version',
      abbr: 't',
      defaultsTo: true,
      help:
          'By default, melos version will commit changes to pubspec.yaml files '
          'and tag the release. Pass --no-git-tag-version to disable the behavior. '
          'Applies only to Conventional Commits based versioning.',
    );
    argParser.addOption('message',
        abbr: 'm',
        valueHelp: 'msg',
        help: "Use the given <msg> as the release's commit message. If the "
            'message contains {$packageVersionsTemplateVar}, it will be '
            'replaced by the list of newly versioned package names.\n'
            'If --message is not provided, the message will default to '
            '"$defaultCommitMessage".',
        // Unescape newlines, to convenience the shell (long options can't
        // contain them)
        callback: (String val) => val?.replaceAll(r'\n', '\n'));
    argParser.addFlag(
      'yes',
      negatable: false,
      help: 'Skip the Y/n confirmation prompt. Note that for manual versioning '
          '--no-changelog must also be passed to avoid prompts.',
    );
    argParser.addFlag(
      'all',
      abbr: 'a',
      negatable: false,
      help: 'Version private packages that are skipped by default.',
    );
    argParser.addOption(
      'preid',
      help:
          'When run with this option, melos version will increment prerelease '
          'versions using the specified prerelease identifier, e.g. using a '
          '"nullsafety" preid along with the --prerelease flag would '
          'result in a version in the format "1.0.0-1.0.nullsafety.0". '
          'Applies only to Conventional Commits based versioning.',
    );
  }

  @override
  final String name = 'version';

  @override
  final String description =
      'Automatically version and generate changelogs based on the Conventional Commits specification. Supports all package filtering options.';

  @override
  // ignore: leading_newlines_in_multiline_strings
  final String invocation = ' ${AnsiStyles.bold('melos version')}\n'
      '          Version packages automatically using the Conventional Commits specification.\n\n'
      '        ${AnsiStyles.bold('melos version')} <package name> <new version>\n'
      '          Manually set a package to a specific version, and update all packages that depend on it.\n';

  Future<void> applyUserSpecifiedVersion() async {
    logger.stdout(
        AnsiStyles.yellow.bold('melos version <packageName> <newVersion>'));
    logger.stdout('   └> ${AnsiStyles.cyan.bold(currentWorkspace.path)}\n');
    if (argResults.rest.length != 2) {
      exitCode = 1;
      logger.stdout(
        '${AnsiStyles.redBright('ERROR:')} when manually setting a version to '
        'apply to a package you must specify both <packageName> and <newVersion> '
        'arguments when calling "melos version".',
      );
      return;
    }

    final packageName = argResults.rest[0];
    final newVersion = argResults.rest[1];
    final workspacePackage = currentWorkspace.packages.firstWhere(
        (package) => package.name == packageName,
        orElse: () => null);

    // Validate package actually exists in workspace.
    if (workspacePackage == null) {
      exitCode = 1;
      logger.stdout(
        '${AnsiStyles.redBright('ERROR:')} package "$packageName" does not exist in this workspace.',
      );
      return;
    }

    // Validate version is valid.
    if (!versioning.isValidVersion(newVersion)) {
      exitCode = 1;
      logger.stdout(
        '${AnsiStyles.redBright('ERROR:')} version "$newVersion" is not a valid package version.',
      );
      return;
    }

    logger.stdout(
        AnsiStyles.magentaBright('The following package will be updated:\n'));
    logger.stdout(listAsPaddedTable([
      [
        AnsiStyles.underline.bold('Package Name'),
        AnsiStyles.underline.bold('Current Version'),
        AnsiStyles.underline.bold('Updated Version'),
      ],
      [
        AnsiStyles.italic(packageName),
        AnsiStyles.dim(workspacePackage.version.toString()),
        AnsiStyles.green(newVersion),
      ],
    ], paddingSize: 3));
    logger.stdout('');
    final skipPrompt = argResults['yes'] as bool;
    final shouldContinue = skipPrompt || promptBool();
    if (!shouldContinue) {
      logger.stdout(AnsiStyles.red('Operation was canceled.'));
      exitCode = 1;
      return;
    }

    var changelogEntry = '';
    final shouldUpdateDependents = argResults['dependent-constraints'] as bool;
    final shouldGenerateChangelogEntry = argResults['changelog'] as bool;
    if (shouldGenerateChangelogEntry) {
      changelogEntry = promptInput(
          'Describe your change for the changelog entry',
          defaultsTo: 'Bump "$packageName" to `$newVersion`.');
    }

    // Update package pubspec version.
    final newVersionParsed = Version.parse(newVersion);
    await workspacePackage.setPubspecVersion(newVersionParsed.toString());

    // Update changelog, if requested.
    if (shouldGenerateChangelogEntry) {
      logger.stdout(
          'Adding changelog entry in package "$packageName" for version "$newVersion"...');
      final singleEntryChangelog =
          SingleEntryChangelog(workspacePackage, newVersion, changelogEntry);
      await singleEntryChangelog.write();
    }

    if (shouldUpdateDependents) {
      logger.stdout(
          'Updating version constraints for packages that depend on "$packageName"...');
      // Update dependents.
      await Future.forEach([
        ...workspacePackage.dependentsInWorkspace,
        ...workspacePackage.devDependentsInWorkspace
      ], (MelosPackage package) {
        return setDependentPackageVersionConstraint(
            package, workspacePackage.name, newVersionParsed.toString());
      });
    }

    logger.stdout(AnsiStyles.greenBright.bold(
        'Versioning successful. Ensure you commit and push your changes (if applicable).'));
  }

  Future<void> setDependentPackageVersionConstraint(
      MelosPackage package, String dependencyName, String version) {
    // By default dependency constraint using caret syntax to ensure the range allows
    // all versions guaranteed to be backwards compatible with the specified version.
    // For example, ^1.2.3 is equivalent to '>=1.2.3 <2.0.0', and ^0.1.2 is equivalent to '>=0.1.2 <0.2.0'.
    var versionConstraint = '^$version';

    // For nullsafety releases we use a >=currentVersion <nextMajorVersion constraint
    // to allow nullsafety prerelease id versions to function similar to semver without
    // the actual major, minor & patch versions changing.
    // e.g. >=1.2.0-1.0.nullsafety.0 <1.2.0-2.0.nullsafety.0
    if (version.toString().contains('.nullsafety.')) {
      final nextMajorFromCurrentVersion = versioning
          .nextVersion(Version.parse(version), SemverReleaseType.major)
          .toString();
      versionConstraint = '">=$version <$nextMajorFromCurrentVersion"';
    }

    return package.setDependencyVersion(dependencyName, versionConstraint);
  }

  Future<void> applyVersionsFromConventionalCommits() async {
    logger.stdout(AnsiStyles.yellow.bold('melos version'));
    logger.stdout('   └> ${AnsiStyles.cyan.bold(currentWorkspace.path)}\n');

    final changelog = argResults['changelog'] as bool;
    var graduate = argResults['graduate'] as bool;
    final tag = argResults['git-tag-version'] as bool;
    final prerelease = argResults['prerelease'] as bool;
    final updateDependentConstraints =
        argResults['dependent-constraints'] as bool;
    var updateDependentVersions = argResults['dependent-versions'] as bool;
    final skipPrompt = argResults['yes'] as bool;
    final versionAll = argResults['all'] as bool;
    final preid = argResults['preid'] as String;

    final commitMessage =
        argResults['message'] as String ?? defaultCommitMessage;
    final commitMessageTemplate = Template(commitMessage, delimiters: '{ }');

    final packagesToVersion = <MelosPackage>{};
    final packageCommits = <String, List<ConventionalCommit>>{};
    final dependentPackagesToVersion = <MelosPackage>{};
    final packagesWithVersionableCommits = {};
    var pendingPackageUpdates = <MelosPendingPackageUpdate>[];

    if (graduate && prerelease) {
      logger.stdout(
        '${AnsiStyles.yellow('WARNING:')} graduate & prerelease flags cannot '
        'be combined. Versioning will continue with graduate off.',
      );
      graduate = false;
    }

    if (updateDependentVersions && !updateDependentConstraints) {
      logger.stdout(
        '${AnsiStyles.yellow('WARNING:')} the setting --dependent-versions is '
        'turned on but --dependent-constraints is turned off. Versioning '
        'will continue with this setting turned off.',
      );
      updateDependentVersions = false;
    }

    if (graduate) {
      for (final package in currentWorkspace.packages) {
        if (!package.version.isPreRelease) continue;

        pendingPackageUpdates.add(MelosPendingPackageUpdate(
          package,
          [],
          PackageUpdateReason.graduate,
          graduate: graduate,
          prerelease: prerelease,
          preid: preid,
        ));

        final packageUnscoped = currentWorkspace.packagesNoScope
            .firstWhere((element) => element.name == package.name);
        dependentPackagesToVersion
            .addAll(packageUnscoped.dependentsInWorkspace);
      }
    }
    await Pool(10).forEach<MelosPackage, void>(currentWorkspace.packages,
        (package) {
      if (!versionAll && package.isPrivate) {
        return Future.value();
      }
      return gitCommitsForPackage(
        package,
        since: globalResults['since'] as String,
      ).then((commits) {
        packageCommits[package.name] = commits
            .map((commit) => ConventionalCommit.parse(commit.message))
            .where((element) => element != null)
            .toList();
      });
    }).drain();

    for (final entry in packageCommits.entries) {
      final packageName = entry.key;
      final packageCommits = entry.value;
      final versionableCommits =
          packageCommits.where((e) => e.isVersionableCommit).toList();
      if (versionableCommits.isNotEmpty) {
        packagesWithVersionableCommits[packageName] = versionableCommits;
      }
    }

    for (final package in currentWorkspace.packages) {
      if (packagesWithVersionableCommits.containsKey(package.name)) {
        if (graduate && package.version.isPreRelease) continue;
        packagesToVersion.add(package);
        final packageUnscoped = currentWorkspace.packagesNoScope
            .firstWhere((element) => element.name == package.name);
        dependentPackagesToVersion
            .addAll(packageUnscoped.dependentsInWorkspace);
      }
    }

    pendingPackageUpdates
        .addAll(packagesToVersion.map((package) => MelosPendingPackageUpdate(
              package,
              packageCommits[package.name],
              PackageUpdateReason.commit,
              graduate: graduate,
              prerelease: prerelease,
              preid: preid,
            )));

    for (final package in dependentPackagesToVersion) {
      if (!packagesToVersion.contains(package) &&
          pendingPackageUpdates.firstWhere(
                (packageToVersion) =>
                    packageToVersion.package.name == package.name,
                orElse: () => null,
              ) ==
              null) {
        pendingPackageUpdates.add(MelosPendingPackageUpdate(
          package,
          [],
          PackageUpdateReason.dependency,
          // Dependent packages that should have graduated would have already
          // gone through graduation logic above. So graduate should use the default
          // of 'false' here so as not to graduate anything that was specifically
          // excluded.
          // graduate: false,
          prerelease: prerelease,
          // TODO Should dependent packages also get the same preid, can we expose this as an option?
          // TODO In the case of "nullsafety" it doesn't make sense for dependent packages to also become nullsafety preid versions.
          // preid: preid,
        ));
      }
    }

    // Filter out private packages.
    if (!versionAll) {
      pendingPackageUpdates = pendingPackageUpdates
          .where((update) => !update.package.isPrivate)
          .toList();
    }

    if (pendingPackageUpdates.isEmpty) {
      logger.stdout(AnsiStyles.yellow(
          'No packages were found that required versioning.'));
      logger.stdout(AnsiStyles.gray(
          'Hint: try running "melos list" with the same filtering options to see a list of packages that were included.'));
      logger.stdout(AnsiStyles.gray(
          'Hint: try running "melos version --all" to include private packages.'));
      return;
    }

    logger.stdout(
        AnsiStyles.magentaBright('The following packages will be updated:\n'));

    logger.stdout(listAsPaddedTable([
      [
        AnsiStyles.underline.bold('Package Name'),
        AnsiStyles.underline.bold('Current Version'),
        AnsiStyles.underline.bold('Updated Version'),
        AnsiStyles.underline.bold('Update Reason'),
      ],
      ...pendingPackageUpdates.where((pendingUpdate) {
        if (pendingUpdate.reason == PackageUpdateReason.dependency &&
            !updateDependentVersions &&
            !updateDependentConstraints) {
          return false;
        }
        return true;
      }).map((pendingUpdate) {
        return [
          AnsiStyles.italic(pendingUpdate.package.name),
          AnsiStyles.dim(pendingUpdate.currentVersion.toString()),
          if (pendingUpdate.reason == PackageUpdateReason.dependency &&
              !updateDependentVersions)
            '-'
          else
            AnsiStyles.green(pendingUpdate.nextVersion.toString()),
          AnsiStyles.italic((() {
            switch (pendingUpdate.reason) {
              case PackageUpdateReason.commit:
                final semverType = pendingUpdate.semverReleaseType
                    .toString()
                    .substring(pendingUpdate.semverReleaseType
                            .toString()
                            .indexOf('.') +
                        1);
                return 'updated with ${AnsiStyles.underline(semverType)} changes';
              case PackageUpdateReason.dependency:
                if (pendingUpdate.reason == PackageUpdateReason.dependency &&
                    !updateDependentVersions) {
                  return 'dependency constraints changed';
                }
                return 'dependency was updated';
              case PackageUpdateReason.graduate:
                return 'graduate to stable';
              default:
                return 'unknown';
            }
          })()),
        ];
      }),
    ], paddingSize: 3));

    final shouldContinue = skipPrompt || promptBool();
    if (!shouldContinue) {
      logger.stdout(AnsiStyles.red('Operation was canceled.'));
      exitCode = 1;
      return;
    }

    // Note: not pooling & parrellelzing rights to avoid possible file contention.
    await Future.forEach(pendingPackageUpdates,
        (MelosPendingPackageUpdate pendingPackageUpdate) async {
      // Update package pubspec version.
      if ((pendingPackageUpdate.reason == PackageUpdateReason.dependency &&
              updateDependentVersions) ||
          pendingPackageUpdate.reason != PackageUpdateReason.dependency) {
        await pendingPackageUpdate.package
            .setPubspecVersion(pendingPackageUpdate.nextVersion.toString());
      }

      // Update dependents.
      if (updateDependentConstraints) {
        await Future.forEach([
          ...pendingPackageUpdate.package.dependentsInWorkspace,
          ...pendingPackageUpdate.package.devDependentsInWorkspace
        ], (MelosPackage package) {
          return setDependentPackageVersionConstraint(
            package,
            pendingPackageUpdate.package.name,
            // Note if we're not updating dependent versions then we use the current
            // version rather than the next version as the next version would never
            // have been applied.
            (pendingPackageUpdate.reason == PackageUpdateReason.dependency &&
                    !updateDependentVersions)
                ? pendingPackageUpdate.package.version.toString()
                : pendingPackageUpdate.nextVersion.toString(),
          );
        });
      }

      // Update changelogs if requested.
      if (changelog) {
        if ((pendingPackageUpdate.reason == PackageUpdateReason.dependency &&
                updateDependentVersions) ||
            pendingPackageUpdate.reason != PackageUpdateReason.dependency) {
          await pendingPackageUpdate.changelog.write();
        }
      }
    });

    // TODO allow support for individual package lifecycle version scripts
    if (currentWorkspace.config.scripts.exists('version')) {
      logger.stdout('Running "version" lifecycle script...\n');
      await MelosCommandRunner.instance.run(['run', 'version']);
    }

    if (tag) {
      // 1) Stage changes:
      await Future.forEach(pendingPackageUpdates,
          (MelosPendingPackageUpdate pendingPackageUpdate) async {
        await gitAdd('pubspec.yaml',
            workingDirectory: pendingPackageUpdate.package.path);
        await gitAdd('CHANGELOG.md',
            workingDirectory: pendingPackageUpdate.package.path);
        await Future.forEach([
          ...pendingPackageUpdate.package.dependentsInWorkspace,
          ...pendingPackageUpdate.package.devDependentsInWorkspace,
        ], (MelosPackage dependentPackage) async {
          await gitAdd('pubspec.yaml', workingDirectory: dependentPackage.path);
        });

        // TODO this is a temporary workaround for committing generated dart files.
        // TODO remove once options exposed for this in a later release.
        if (pendingPackageUpdate.package.name == 'melos') {
          await gitAdd('**/*.g.dart',
              workingDirectory: pendingPackageUpdate.package.path);
        }
      });

      // 2) Commit changes:
      final publishedPackagesMessage = pendingPackageUpdates
          .where((pendingUpdate) {
            if (pendingUpdate.reason == PackageUpdateReason.dependency &&
                !updateDependentVersions) {
              return false;
            }
            return true;
          })
          .map((e) => ' - ${e.package.name}@${e.nextVersion.toString()}')
          .join('\n');

      // Render our commit message template into the final string
      final resolvedCommitMessage = commitMessageTemplate.renderString({
        packageVersionsTemplateVar: publishedPackagesMessage,
      });

      // TODO this is currently blocking git submodules support (if we decide to
      // support it later) for packages as commit is only ran at the root.
      await gitCommit(
        resolvedCommitMessage,
        workingDirectory: currentWorkspace.path,
      );

      // // 3) Tag changes:
      await Future.forEach(pendingPackageUpdates,
          (MelosPendingPackageUpdate pendingPackageUpdate) async {
        if (pendingPackageUpdate.reason == PackageUpdateReason.dependency &&
            !updateDependentVersions) {
          return;
        }
        // TODO '--tag-version-prefix' support (if we decide to support it later) would pass prefix named arg to gitTagForPackageVersion:
        final tag = gitTagForPackageVersion(pendingPackageUpdate.package.name,
            pendingPackageUpdate.nextVersion.toString());
        await gitTagCreate(tag, pendingPackageUpdate.changelog.markdown,
            workingDirectory: pendingPackageUpdate.package.path);
      });
    }

    // TODO allow support for individual package lifecycle postversion scripts
    if (currentWorkspace.config.scripts.exists('postversion')) {
      logger.stdout('Running "postversion" lifecycle script...\n');
      await MelosCommandRunner.instance.run(['run', 'postversion']);
    }

    // TODO automatic push support
    logger.stdout(AnsiStyles.greenBright.bold(
        'Versioning successful. Ensure you push your git changes and tags (if applicable) via ${AnsiStyles.bgBlack.gray('git push --follow-tags')}'));
  }

  @override
  Future<void> run() async {
    if (argResults.rest.isNotEmpty) {
      await applyUserSpecifiedVersion();
    } else {
      await applyVersionsFromConventionalCommits();
    }
  }
}<|MERGE_RESOLUTION|>--- conflicted
+++ resolved
@@ -34,7 +34,6 @@
 import '../common/workspace.dart';
 import 'base.dart';
 
-<<<<<<< HEAD
 /// Template variable that is replaced with versioned package info in commit
 /// messages.
 const packageVersionsTemplateVar = 'new_package_versions';
@@ -43,10 +42,7 @@
 const defaultCommitMessage =
     'chore(release): publish packages\n\n{$packageVersionsTemplateVar}';
 
-class VersionCommand extends Command {
-=======
 class VersionCommand extends MelosCommand {
->>>>>>> fac3f8f0
   VersionCommand() {
     argParser.addFlag(
       'prerelease',
