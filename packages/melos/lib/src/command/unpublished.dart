/*
 * Copyright (c) 2016-present Invertase Limited & Contributors
 *
 * Licensed under the Apache License, Version 2.0 (the "License");
 * you may not use this library except in compliance with the License.
 * You may obtain a copy of the License at
 *
 *   http://www.apache.org/licenses/LICENSE-2.0
 *
 * Unless required by applicable law or agreed to in writing, software
 * distributed under the License is distributed on an "AS IS" BASIS,
 * WITHOUT WARRANTIES OR CONDITIONS OF ANY KIND, either express or implied.
 * See the License for the specific language governing permissions and
 * limitations under the License.
 *
 */

import 'dart:io';

import 'package:args/command_runner.dart' show Command;
import 'package:pool/pool.dart' show Pool;
import 'package:ansi_styles/ansi_styles.dart';

import '../common/logger.dart';
import '../common/package.dart';
import '../common/workspace.dart';

class UnpublishedCommand extends Command {
  @override
  final String name = 'unpublished';

  @override
  final String description =
      'Discover and list unpublished packages or package versions in your repository.';

  @override
  void run() async {
<<<<<<< HEAD
    logger.stdout(AnsiStyles.yellow.bold('melos unpublished'));
    logger.stdout('   └> ${AnsiStyles.cyan.bold(currentWorkspace.path)}\n');
=======
    logger.stdout(
        '${logger.ansi.yellow}\$${logger.ansi.noColor} ${logger.ansi.emphasized(
            "melos unpublished")}');
    logger.stdout(
        '   └> ${logger.ansi.cyan}${logger.ansi.emphasized(
            currentWorkspace.path)}${logger.ansi.noColor}\n');
>>>>>>> efb394d5
    var readRegistryProgress =
    logger.progress('Reading registry for package information');

    var pool = Pool(10);
    var unpublishedPackages = <MelosPackage>[];
    var latestPackageVersion = <String, String>{};
    await pool.forEach<MelosPackage, void>(currentWorkspace.packages,
            (package) {
          return package.getPublishedVersions().then((versions) async {
            if (versions.isEmpty || !versions.contains(package.version)) {
              unpublishedPackages.add(package);
              if (versions.isEmpty) {
                latestPackageVersion[package.name] = 'none';
              } else {
                latestPackageVersion[package.name] = versions[0];
              }
            }
          });
        }).drain();

    readRegistryProgress.finish(
        message: AnsiStyles.green('SUCCESS'), showTiming: true);

    logger.stdout('');
    logger.stdout(
<<<<<<< HEAD
        '${AnsiStyles.yellow('\$')} ${AnsiStyles.bold('melos unpublished')}');
    logger.stdout('   └> ${AnsiStyles.cyan.bold(currentWorkspace.path)}');
    if (unpublishedPackages.isNotEmpty) {
      logger.stdout(
          '       └> ${AnsiStyles.red.bold('UNPUBLISHED PACKAGES')} (${unpublishedPackages.length} packages)');
=======
        '${logger.ansi.yellow}\$${logger.ansi.noColor} ${logger.ansi.emphasized(
            "melos unpublished")}');
    logger.stdout(
        '   └> ${logger.ansi.cyan}${logger.ansi.emphasized(
            currentWorkspace.path)}${logger.ansi.noColor}');
    if (unpublishedPackages.isNotEmpty) {
      logger.stdout(
          '       └> ${logger.ansi.red}${logger.ansi.emphasized(
              'UNPUBLISHED PACKAGES')}${logger.ansi
              .noColor} (${unpublishedPackages.length} packages)');
>>>>>>> efb394d5
      unpublishedPackages.forEach((package) {
        logger.stdout('           └> ${AnsiStyles.yellow(package.name)}');
        logger.stdout(
<<<<<<< HEAD
            '               ${AnsiStyles.bullet} ${AnsiStyles.green('Local:')}   ${package.version ?? 'none'}');
        logger.stdout(
            '               ${AnsiStyles.bullet} ${AnsiStyles.cyan('Remote:')}   ${latestPackageVersion[package.name]}');
=======
            '           └> ${logger.ansi.yellow}${package.name}${logger.ansi
                .noColor}');
        logger.stdout(
            '               ${logger.ansi.bullet} ${logger.ansi
                .green}Local:${logger.ansi.noColor}   ${package.version ??
                'none'}');
        logger.stdout(
            '               ${logger.ansi.bullet} ${logger.ansi
                .cyan}Remote:${logger.ansi
                .noColor}  ${latestPackageVersion[package.name]}');
>>>>>>> efb394d5
      });
      logger.stdout('');
      exitCode = 1;
      return;
    } else {
      logger.stdout(
<<<<<<< HEAD
          '       └> ${AnsiStyles.green.bold('NO UNPUBLISHED PACKAGES')}');
=======
          '       └> ${logger.ansi.green}${logger.ansi.emphasized(
              'NO UNPUBLISHED PACKAGES')}${logger.ansi.noColor}');
>>>>>>> efb394d5
      logger.stdout('');
    }
  }
}<|MERGE_RESOLUTION|>--- conflicted
+++ resolved
@@ -35,17 +35,8 @@
 
   @override
   void run() async {
-<<<<<<< HEAD
     logger.stdout(AnsiStyles.yellow.bold('melos unpublished'));
     logger.stdout('   └> ${AnsiStyles.cyan.bold(currentWorkspace.path)}\n');
-=======
-    logger.stdout(
-        '${logger.ansi.yellow}\$${logger.ansi.noColor} ${logger.ansi.emphasized(
-            "melos unpublished")}');
-    logger.stdout(
-        '   └> ${logger.ansi.cyan}${logger.ansi.emphasized(
-            currentWorkspace.path)}${logger.ansi.noColor}\n');
->>>>>>> efb394d5
     var readRegistryProgress =
     logger.progress('Reading registry for package information');
 
@@ -71,55 +62,24 @@
 
     logger.stdout('');
     logger.stdout(
-<<<<<<< HEAD
         '${AnsiStyles.yellow('\$')} ${AnsiStyles.bold('melos unpublished')}');
     logger.stdout('   └> ${AnsiStyles.cyan.bold(currentWorkspace.path)}');
     if (unpublishedPackages.isNotEmpty) {
       logger.stdout(
           '       └> ${AnsiStyles.red.bold('UNPUBLISHED PACKAGES')} (${unpublishedPackages.length} packages)');
-=======
-        '${logger.ansi.yellow}\$${logger.ansi.noColor} ${logger.ansi.emphasized(
-            "melos unpublished")}');
-    logger.stdout(
-        '   └> ${logger.ansi.cyan}${logger.ansi.emphasized(
-            currentWorkspace.path)}${logger.ansi.noColor}');
-    if (unpublishedPackages.isNotEmpty) {
-      logger.stdout(
-          '       └> ${logger.ansi.red}${logger.ansi.emphasized(
-              'UNPUBLISHED PACKAGES')}${logger.ansi
-              .noColor} (${unpublishedPackages.length} packages)');
->>>>>>> efb394d5
       unpublishedPackages.forEach((package) {
         logger.stdout('           └> ${AnsiStyles.yellow(package.name)}');
         logger.stdout(
-<<<<<<< HEAD
             '               ${AnsiStyles.bullet} ${AnsiStyles.green('Local:')}   ${package.version ?? 'none'}');
         logger.stdout(
             '               ${AnsiStyles.bullet} ${AnsiStyles.cyan('Remote:')}   ${latestPackageVersion[package.name]}');
-=======
-            '           └> ${logger.ansi.yellow}${package.name}${logger.ansi
-                .noColor}');
-        logger.stdout(
-            '               ${logger.ansi.bullet} ${logger.ansi
-                .green}Local:${logger.ansi.noColor}   ${package.version ??
-                'none'}');
-        logger.stdout(
-            '               ${logger.ansi.bullet} ${logger.ansi
-                .cyan}Remote:${logger.ansi
-                .noColor}  ${latestPackageVersion[package.name]}');
->>>>>>> efb394d5
       });
       logger.stdout('');
       exitCode = 1;
       return;
     } else {
       logger.stdout(
-<<<<<<< HEAD
           '       └> ${AnsiStyles.green.bold('NO UNPUBLISHED PACKAGES')}');
-=======
-          '       └> ${logger.ansi.green}${logger.ansi.emphasized(
-              'NO UNPUBLISHED PACKAGES')}${logger.ansi.noColor}');
->>>>>>> efb394d5
       logger.stdout('');
     }
   }
