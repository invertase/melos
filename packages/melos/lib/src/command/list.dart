/*
 * Copyright (c) 2016-present Invertase Limited & Contributors
 *
 * Licensed under the Apache License, Version 2.0 (the "License");
 * you may not use this library except in compliance with the License.
 * You may obtain a copy of the License at
 *
 *   http://www.apache.org/licenses/LICENSE-2.0
 *
 * Unless required by applicable law or agreed to in writing, software
 * distributed under the License is distributed on an "AS IS" BASIS,
 * WITHOUT WARRANTIES OR CONDITIONS OF ANY KIND, either express or implied.
 * See the License for the specific language governing permissions and
 * limitations under the License.
 *
 */

import 'dart:convert';

import 'package:args/command_runner.dart' show Command;
import 'package:ansi_styles/ansi_styles.dart';

import '../common/logger.dart';
import '../common/utils.dart';
import '../common/workspace.dart';

class ListCommand extends Command {
  @override
  final String name = 'list';

  @override
  final List<String> aliases = ['ls'];

  @override
  final String description = 'List local packages.';

  @override
  final String invocation = 'melos list';

  ListCommand() {
    argParser.addFlag('long',
        abbr: 'l',
        defaultsTo: false,
        negatable: false,
        help: 'Show extended information.');
    argParser.addFlag('all',
        abbr: 'a',
        defaultsTo: false,
        negatable: false,
        help: 'Show private packages that are hidden by default.');
    argParser.addFlag('parseable',
        abbr: 'p',
        defaultsTo: false,
        negatable: false,
        help: 'Show parseable output instead of columnified view.');
    argParser.addFlag('json',
        defaultsTo: false,
        negatable: false,
        help: 'Show information as a JSON array.');
    argParser.addFlag('graph',
        defaultsTo: false,
        negatable: false,
        help: 'Show dependency graph as a JSON-formatted adjacency list.');
  }

  void printGraphFormat({bool all = false}) {
    Map<String, List<String>> jsonGraph = {};
    currentWorkspace.packages.forEach((package) {
      if (!all && package.isPrivate) return;
      jsonGraph[package.name] =
          package.dependenciesInWorkspace.map((_) => _.name).toList();
    });

    JsonEncoder encoder = JsonEncoder.withIndent('  ');
    print(encoder.convert(jsonGraph));
  }

  void printJsonFormat({bool all = false, bool long = false}) {
    List<Map<String, dynamic>> jsonArrayItems = [];
    currentWorkspace.packages.forEach((package) {
      if (!all && package.isPrivate) return;
      Map<String, dynamic> jsonObject = {
        'name': package.name,
        'version': package.version ?? '',
        'private': package.isPrivate,
        'location': package.path,
        'type': package.type.index
      };
      if (long) {
        jsonObject.addAll({
          'flutter_package': package.isFlutterPackage,
          'flutter_app': package.isFlutterApp,
          'flutter_plugin': package.isFlutterPlugin,
          'dependencies':
          package.dependenciesInWorkspace.map((_) => _.name).toList(),
          'dependents':
          package.dependentsInWorkspace.map((_) => _.name).toList(),
        });
        if (package.isFlutterApp) {
          jsonObject.addAll({
            'flutter_app_supports_android': package.flutterAppSupportsAndroid,
            'flutter_app_supports_linux': package.flutterAppSupportsLinux,
            'flutter_app_supports_macos': package.flutterAppSupportsMacos,
            'flutter_app_supports_ios': package.flutterAppSupportsIos,
            'flutter_app_supports_web': package.flutterAppSupportsWeb,
            'flutter_app_supports_windows': package.flutterAppSupportsWindows,
          });
        }
        if (package.isFlutterPlugin) {
          jsonObject.addAll({
            'flutter_plugin_supports_android':
            package.flutterPluginSupportsAndroid,
            'flutter_plugin_supports_linux': package.flutterPluginSupportsLinux,
            'flutter_plugin_supports_macos': package.flutterPluginSupportsMacos,
            'flutter_plugin_supports_ios': package.flutterPluginSupportsIos,
            'flutter_plugin_supports_web': package.flutterPluginSupportsWeb,
            'flutter_plugin_supports_windows':
            package.flutterPluginSupportsWindows,
          });
        }
      }
      jsonArrayItems.add(jsonObject);
    });

    JsonEncoder encoder = JsonEncoder.withIndent('  ');
    print(encoder.convert(jsonArrayItems));
  }

  void printDefaultFormat({bool all = false, bool long = false}) {
    if (long) {
      String table = listAsPaddedTable(currentWorkspace.packages
<<<<<<< HEAD
          .map((package) => [
                package.name,
                AnsiStyles.green(package.version.toString()),
                AnsiStyles.gray(package.pathRelativeToWorkspace),
                all && package.isPrivate ? AnsiStyles.red('PRIVATE') : ''
              ])
=======
          .map((package) =>
      [
        package.name,
        '${logger.ansi.green}${package.version ?? ''}${logger.ansi.noColor}',
        '\u001b[1;37m${package.pathRelativeToWorkspace}${logger.ansi.noColor}',
        all && package.isPrivate
            ? '(${logger.ansi.red}PRIVATE${logger.ansi.noColor})'
            : ''
      ])
>>>>>>> efb394d5
          .toList());
      print(table);
    } else {
      currentWorkspace.packages.forEach((package) {
        if (!all && package.isPrivate) return;
        print('${package.name}');
      });
    }
  }

  void printParseableFormat({bool all = false, bool long = false}) {
    if (long) {
      currentWorkspace.packages.forEach((package) =>
          print([
            package.path,
            package.name,
            package.version ?? '',
            all && package.isPrivate ? 'PRIVATE' : null
          ].where((element) => element != null).join(':')));
    } else {
      currentWorkspace.packages.forEach((package) {
        if (!all && package.isPrivate) return;
        print('${package.path}');
      });
    }
  }

  @override
  void run() async {
    bool long = argResults['long'] as bool;
    bool all = argResults['all'] as bool;
    bool parseable = argResults['parseable'] as bool;
    bool json = argResults['json'] as bool;
    bool graph = argResults['graph'] as bool;

    if (graph) {
      printGraphFormat(all: all);
    } else if (json) {
      printJsonFormat(long: long, all: all);
    } else if (parseable) {
      printParseableFormat(long: long, all: all);
    } else {
      if (currentWorkspace.packages.isEmpty) {
        logger.stdout(AnsiStyles.yellow(
            'No packages were found with the current filters.'));
        logger.stdout(AnsiStyles.gray(
            'Hint: if this is unexpected, try running the command again with a reduced number of filters applied.'));
        return;
      }
      printDefaultFormat(long: long, all: all);
    }
  }
}<|MERGE_RESOLUTION|>--- conflicted
+++ resolved
@@ -129,24 +129,12 @@
   void printDefaultFormat({bool all = false, bool long = false}) {
     if (long) {
       String table = listAsPaddedTable(currentWorkspace.packages
-<<<<<<< HEAD
           .map((package) => [
                 package.name,
                 AnsiStyles.green(package.version.toString()),
                 AnsiStyles.gray(package.pathRelativeToWorkspace),
                 all && package.isPrivate ? AnsiStyles.red('PRIVATE') : ''
               ])
-=======
-          .map((package) =>
-      [
-        package.name,
-        '${logger.ansi.green}${package.version ?? ''}${logger.ansi.noColor}',
-        '\u001b[1;37m${package.pathRelativeToWorkspace}${logger.ansi.noColor}',
-        all && package.isPrivate
-            ? '(${logger.ansi.red}PRIVATE${logger.ansi.noColor})'
-            : ''
-      ])
->>>>>>> efb394d5
           .toList());
       print(table);
     } else {
