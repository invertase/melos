--- conflicted
+++ resolved
@@ -26,12 +26,9 @@
 import 'package:pub_semver/pub_semver.dart';
 import 'package:yaml/yaml.dart';
 
-<<<<<<< HEAD
 import '../../version.g.dart';
 import 'platform.dart';
 
-=======
->>>>>>> a992831f
 const filterOptionScope = 'scope';
 const filterOptionIgnore = 'ignore';
 const filterOptionDirExists = 'dir-exists';
@@ -95,7 +92,6 @@
       keys.contains('RUN_ID');
 }
 
-<<<<<<< HEAD
 String getMelosRoot() {
   if (currentPlatform.script.path.contains('global_packages')) {
     return joinAll([
@@ -116,15 +112,6 @@
   }
 
   return File.fromUri(currentPlatform.script).parent.parent.path;
-=======
-/// Returns the path to the Melos package's root directory.
-///
-/// Useful for finding resources shipped with the package, like templates.
-Future<String> getMelosRoot() async {
-  final melosPackageFileUri = await Isolate.resolvePackageUri(melosPackageUri);
-  // Get from lib/melos.dart to the package root
-  return File(melosPackageFileUri.toFilePath()).parent.parent.path;
->>>>>>> a992831f
 }
 
 Map loadYamlFileSync(String path) {
