--- conflicted
+++ resolved
@@ -136,13 +136,10 @@
     List<String> fileExists,
     bool skipPrivate,
     bool published,
-<<<<<<< HEAD
     bool override = false,
-=======
     bool hasFlutter,
     List<String> dependsOn,
     List<String> noDependsOn,
->>>>>>> a1f45b7e
   }) async {
     if (packages != null && !override) return Future.value(packages);
     final packagePatterns = config.packages;
