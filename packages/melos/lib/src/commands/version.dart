part of 'runner.dart';

mixin _VersionMixin on _RunMixin {
  /// Version packages automatically based on the git history or with manually
  /// specified versions.
  Future<void> version({
    PackageFilter? filter,
    bool asPrerelease = false,
    bool asStableRelease = false,
    bool updateChangelog = true,
    bool updateDependentsConstraints = true,
    bool updateDependentsVersions = true,
    bool gitTag = true,
    String? message,
    bool force = false,
    // all
    bool showPrivatePackages = false,
    String? preid,
    bool versionPrivatePackages = false,
    Map<String, versioning.ManualVersionChange> manualVersions = const {},
  }) async {
    if (asPrerelease && asStableRelease) {
      throw ArgumentError('Cannot use both asPrerelease and asStableRelease.');
    }

    if (updateDependentsVersions && !updateDependentsConstraints) {
      throw ArgumentError(
        'Cannot use updateDependentsVersions without updateDependentsConstraints.',
      );
    }

    if ((asPrerelease || asStableRelease) && manualVersions.isNotEmpty) {
      throw ArgumentError(
        'Cannot use manualVersions with asPrerelease or asStableRelease.',
      );
    }

    final workspace = await createWorkspace(
      // We ignore `since` package list filtering on the 'version' command as it
      // already filters it itself, filtering here would map dependant version fail
      // as it won't be aware of any packages that have been filtered out here
      // because of the 'since' filter.
      filter: filter?.copyWithUpdatedSince(null),
    );

    if (workspace.config.commands.version.branch != null) {
      final currentBranchName = await gitGetCurrentBranchName(
        workingDirectory: workspace.path,
        logger: logger,
      );
      if (currentBranchName != workspace.config.commands.version.branch) {
        throw RestrictedBranchException(
          workspace.config.commands.version.branch!,
          currentBranchName,
        );
      }
    }

    message ??=
        workspace.config.commands.version.message ?? defaultCommitMessage;

    logger?.stdout(AnsiStyles.yellow.bold('melos version'));
    logger?.stdout('   └> ${AnsiStyles.cyan.bold(workspace.path)}\n');

    final commitMessageTemplate = Template(message, delimiters: '{ }');

    final packageCommits = await _getPackageCommits(
      workspace,
      versionPrivatePackages: versionPrivatePackages,
      since: filter?.updatedSince,
    );

    final packagesWithVersionableCommits =
        _getPackagesWithVersionableCommits(packageCommits);

    for (final packageName in manualVersions.keys) {
      if (!workspace.allPackages.keys.contains(packageName)) {
        exitCode = 1;
        logger?.stdout(
          '${AnsiStyles.redBright('ERROR:')} package "$packageName" does not exist in this workspace.',
        );
        return;
      }
    }

    final packagesToManuallyVersion = manualVersions.keys
        .map((packageName) => workspace.allPackages[packageName]!)
        .toSet();
    final packagesToAutoVersion = {
      for (final package in workspace.filteredPackages.values)
        if (!packagesToManuallyVersion.contains(package))
          if (packagesWithVersionableCommits.contains(package.name))
            if (!asStableRelease || !package.version.isPreRelease) package
    };
    final packagesToVersion = {
      ...packagesToManuallyVersion,
      ...packagesToAutoVersion,
    };
    final dependentPackagesToVersion = <Package>{};
    final pendingPackageUpdates = <MelosPendingPackageUpdate>[];

    if (workspace.config.scripts.containsKey('preversion')) {
      logger?.stdout('Running "preversion" lifecycle script...\n');
      await run(scriptName: 'preversion');
    }

    if (asStableRelease) {
      for (final package in workspace.filteredPackages.values) {
        if (!package.version.isPreRelease) continue;

        pendingPackageUpdates.add(
          MelosPendingPackageUpdate(
            workspace,
            package,
            [],
            PackageUpdateReason.graduate,
            graduate: asStableRelease,
            prerelease: asPrerelease,
            preid: preid,
            logger: logger,
          ),
        );

        final packageUnscoped = workspace.allPackages[package.name]!;
        dependentPackagesToVersion
            .addAll(packageUnscoped.dependentsInWorkspace.values);
      }
    }

    for (final package in packagesToVersion) {
      final packageUnscoped = workspace.allPackages[package.name]!;
      dependentPackagesToVersion
          .addAll(packageUnscoped.dependentsInWorkspace.values);

      // Add dependentsInWorkspace dependents in the workspace until no more are added.
      var packagesAdded = 1;
      while (packagesAdded != 0) {
        final packagesCountBefore = dependentPackagesToVersion.length;
        final packages = <Package>{...dependentPackagesToVersion};
        for (final dependentPackage in packages) {
          dependentPackagesToVersion
              .addAll(dependentPackage.dependentsInWorkspace.values);
        }
        packagesAdded = dependentPackagesToVersion.length - packagesCountBefore;
      }
    }

    pendingPackageUpdates.addAll(
      packagesToManuallyVersion.map(
        (package) {
          final name = package.name;
          final version = manualVersions[name]!(package.version);
          final commits = packageCommits[name] ?? [];

          String? userChangelogMessage;
          if (updateChangelog) {
            final bool promptForMessage;
            String? defaultUserChangelogMessage;

            if (commits.isEmpty) {
              logger?.stdout(
                'Could not find any commits for manually versioned package '
                '"$name".',
              );

              promptForMessage = true;
              defaultUserChangelogMessage = 'Bump "$name" to `$version`.';
            } else {
              logger?.stdout(
                'Found commits for manually versioned package "$name".',
              );

              promptForMessage = promptBool(
                message: 'Do you want to provide an additional changelog entry '
                    'message?',
              );
            }

            if (promptForMessage) {
              userChangelogMessage = promptInput(
                'Provide a changelog entry message',
                defaultsTo: defaultUserChangelogMessage,
              );
            }
          }

          return MelosPendingPackageUpdate.manual(
            workspace,
            package,
            commits,
            version,
            userChangelogMessage: userChangelogMessage,
            logger: logger,
          );
        },
      ),
    );

    pendingPackageUpdates.addAll(
      packagesToAutoVersion.map(
        (package) => MelosPendingPackageUpdate(
          workspace,
          package,
          packageCommits[package.name]!,
          PackageUpdateReason.commit,
          graduate: asStableRelease,
          prerelease: asPrerelease,
          preid: preid,
          logger: logger,
        ),
      ),
    );

    for (final package in dependentPackagesToVersion) {
      final packageHasPendingUpdate = pendingPackageUpdates.any(
        (packageToVersion) => packageToVersion.package.name == package.name,
      );

      if (!packagesToVersion.contains(package) && !packageHasPendingUpdate) {
        pendingPackageUpdates.add(
          MelosPendingPackageUpdate(
            workspace,
            package,
            [],
            PackageUpdateReason.dependency,
            // Dependent packages that should have graduated would have already
            // gone through graduation logic above. So graduate should use the default
            // of 'false' here so as not to graduate anything that was specifically
            // excluded.
            // graduate: false,
            prerelease: asPrerelease,
            // TODO Should dependent packages also get the same preid, can we expose this as an option?
            // TODO In the case of "nullsafety" it doesn't make sense for dependent packages to also become nullsafety preid versions.
            // preid: preid,
            logger: logger,
          ),
        );
      }
    }

    // Filter out private packages.
    if (!versionPrivatePackages) {
      pendingPackageUpdates.removeWhere((update) => update.package.isPrivate);
    }

    if (pendingPackageUpdates.isEmpty) {
      logger?.stdout(
        AnsiStyles.yellow(
          'No packages were found that required versioning.',
        ),
      );
      logger?.stdout(
        AnsiStyles.gray(
          '''
Hint: try running "melos list" with the same filtering options to see a list of packages that were included.
Hint: try running "melos version --all" to include private packages.
''',
        ),
      );
      return;
    }

    logger?.stdout(
      AnsiStyles.magentaBright(
        'The following ${AnsiStyles.bold(pendingPackageUpdates.length.toString())} packages will be updated:\n',
      ),
    );

    _logNewVersionTable(
      pendingPackageUpdates,
      updateDependentsVersions: updateDependentsVersions,
      updateDependentsConstraints: updateDependentsConstraints,
    );

    // show commit message
    for (final element in pendingPackageUpdates) {
      logger?.trace(AnsiStyles.yellow.bold(element.package.name));
      for (final e in element.commits) {
        logger?.trace('   ${e.message}');
      }
    }

    final shouldContinue = force || promptBool();
    if (!shouldContinue) {
      logger?.stdout(AnsiStyles.red('Operation was canceled.'));
      exitCode = 1;
      return;
    }

    await _performPackageUpdates(
      pendingPackageUpdates,
      updateDependentsVersions: updateDependentsVersions,
      updateDependentsConstraints: updateDependentsConstraints,
      updateChangelog: updateChangelog,
      workspace: workspace,
    );

    // TODO allow support for individual package lifecycle version scripts
    if (workspace.config.scripts.containsKey('version')) {
      logger?.stdout('Running "version" lifecycle script...\n');
      await run(scriptName: 'version');
    }

    if (gitTag) {
      await _gitStageChanges(pendingPackageUpdates, workspace);
      await _gitCommitChanges(
        workspace,
        pendingPackageUpdates,
        commitMessageTemplate,
        updateDependentsVersions: updateDependentsVersions,
      );
      await _gitTagChanges(
        pendingPackageUpdates,
        updateDependentsVersions,
      );
    }

    // TODO allow support for individual package lifecycle postversion scripts
    if (workspace.config.scripts.containsKey('postversion')) {
      logger?.stdout('Running "postversion" lifecycle script...\n');
      await run(scriptName: 'postversion');
    }

    if (gitTag) {
      // TODO automatic push support
      logger?.stdout(
        AnsiStyles.greenBright.bold(
          'Versioning successful. '
          'Ensure you push your git changes and tags (if applicable) via ${AnsiStyles.bgBlack.gray('git push --follow-tags')}',
        ),
      );
    } else {
      logger?.stdout(
        AnsiStyles.greenBright.bold(
          'Versioning successful. '
          'Ensure you commit and push your changes (if applicable).',
        ),
      );
    }
  }

  Future<void> _setPubspecVersionForPackage(
    Package package,
    Version version,
  ) async {
    final pubspec = File(pubspecPathForDirectory(Directory(package.path)));
    final contents = await pubspec.readAsString();

    final updatedContents =
        contents.replaceAllMapped(versionReplaceRegex, (match) {
      return '${match.group(1)}$version${match.group(3)}';
    });

    // Sanity check that contents actually changed.
    if (contents == updatedContents) {
      logger?.trace(
        'Failed to update a pubspec.yaml version to $version for package ${package.name}. '
        'You should probably report this issue with a copy of your pubspec.yaml file.',
      );
      return;
    }

    await pubspec.writeAsString(updatedContents);
  }

  Future<void> _setDependentPackageVersionConstraint(
    Package package,
    String dependencyName,
    Version version,
    MelosWorkspace workspace,
  ) {
    final currentVersionConstraint =
        (package.pubSpec.dependencies[dependencyName] ??
                package.pubSpec.devDependencies[dependencyName])
            ?._versionConstraint;
    final hasExactVersionConstraint = currentVersionConstraint is Version;
    if (hasExactVersionConstraint) {
      // If the package currently has an exact version constraint, we respect
      // that and replace it with an exact version constraint for the new
      // version.
      return _setDependencyVersionForPackage(
        package,
        dependencyName,
        version,
        workspace,
      );
    }

    // By default dependency constraint using caret syntax to ensure the range allows
    // all versions guaranteed to be backwards compatible with the specified version.
    // For example, ^1.2.3 is equivalent to '>=1.2.3 <2.0.0', and ^0.1.2 is equivalent to '>=0.1.2 <0.2.0'.
    var versionConstraint = VersionConstraint.compatibleWith(version);

    // For nullsafety releases we use a >=currentVersion <nextMajorVersion constraint
    // to allow nullsafety prerelease id versions to function similar to semver without
    // the actual major, minor & patch versions changing.
    // e.g. >=1.2.0-1.0.nullsafety.0 <1.2.0-2.0.nullsafety.0
    if (version.toString().contains('.nullsafety.')) {
      final nextMajorFromCurrentVersion =
          versioning.nextVersion(version, SemverReleaseType.major);

      versionConstraint = VersionRange(
        min: version,
        includeMin: true,
        max: nextMajorFromCurrentVersion,
      );
    }

    return _setDependencyVersionForPackage(
      package,
      dependencyName,
      versionConstraint,
      workspace,
    );
  }

  Future<void> _setDependencyVersionForPackage(
    Package package,
    String dependencyName,
    VersionConstraint dependencyVersion,
    MelosWorkspace workspace,
  ) async {
    if (package.pubSpec.dependencies.containsKey(dependencyName) &&
        package.pubSpec.dependencies[dependencyName] is! GitReference &&
        package.pubSpec.dependencies[dependencyName] is! HostedReference &&
        package.pubSpec.dependencies[dependencyName]
            is! ExternalHostedReference) {
      logger?.trace(
        'Skipping updating dependency $dependencyName for package ${package.name} - '
        'the version is a Map definition and is most likely a dependency that is importing from a path or git remote.',
      );
      return;
    }
    if (package.pubSpec.devDependencies.containsKey(dependencyName) &&
        package.pubSpec.devDependencies[dependencyName] is! GitReference &&
        package.pubSpec.devDependencies[dependencyName] is! HostedReference &&
        package.pubSpec.devDependencies[dependencyName]
            is! ExternalHostedReference) {
      logger?.trace(
        'Skipping updating dev dependency $dependencyName for package ${package.name} - '
        'the version is a Map definition and is most likely a dependency that is importing from a path or git remote.',
      );
      return;
    }

    final pubspec = File(pubspecPathForDirectory(Directory(package.path)));
    final contents = await pubspec.readAsString();
<<<<<<< HEAD

    final isExternalHostedReference = package
            .pubSpec.dependencies[dependencyName] is ExternalHostedReference ||
        package.pubSpec.devDependencies[dependencyName]
            is ExternalHostedReference;

    var updatedContents = contents;
    if (isExternalHostedReference) {
      var index = contents.indexOf('$dependencyName:');
      index = contents.indexOf('version: ', index) + 'version: '.length;
      var endIndex = contents.indexOf('\n', index);
      if (endIndex == -1) {
        endIndex = contents.length;
      }
      
      final updatedVersion = dependencyVersion.toString();
      updatedContents = contents.replaceRange(index, endIndex, updatedVersion);
=======
    String updatedContents;

    final gitReference =
        package.pubSpec.dependencies[dependencyName] is GitReference ||
            package.pubSpec.devDependencies[dependencyName] is GitReference;

    if (gitReference && workspace.config.commands.version.updateGitTagRefs) {
      updatedContents = contents.replaceAllMapped(
          dependencyTagReplaceRegex(dependencyName), (Match match) {
        return '${match.group(1)}$dependencyName-v${dependencyVersion.toString().substring(1)}';
      });
>>>>>>> 289c1b2d
    } else {
      updatedContents = contents.replaceAllMapped(
          dependencyVersionReplaceRegex(dependencyName), (Match match) {
        return '${match.group(1)}$dependencyVersion';
      });
    }

    // Sanity check that contents actually changed.
    if (contents == updatedContents) {
      logger?.trace(
        'Failed to update dependency $dependencyName version to $dependencyVersion for package ${package.name}, '
        'you should probably report this issue with a copy of your pubspec.yaml file.',
      );
      return;
    }

    await pubspec.writeAsString(updatedContents);
  }

  void _logNewVersionTable(
    List<MelosPendingPackageUpdate> pendingPackageUpdates, {
    required bool updateDependentsVersions,
    required bool updateDependentsConstraints,
  }) {
    logger?.stdout(
      listAsPaddedTable(
        [
          [
            AnsiStyles.underline.bold('Package Name'),
            AnsiStyles.underline.bold('Current Version'),
            AnsiStyles.underline.bold('Updated Version'),
            AnsiStyles.underline.bold('Update Reason'),
          ],
          ...pendingPackageUpdates.where((pendingUpdate) {
            if (pendingUpdate.reason == PackageUpdateReason.dependency &&
                !updateDependentsVersions &&
                !updateDependentsConstraints) {
              return false;
            }
            return true;
          }).map((pendingUpdate) {
            return [
              AnsiStyles.italic(pendingUpdate.package.name),
              AnsiStyles.dim(pendingUpdate.currentVersion.toString()),
              if (pendingUpdate.reason == PackageUpdateReason.dependency &&
                  !updateDependentsVersions)
                '-'
              else
                AnsiStyles.green(pendingUpdate.nextVersion.toString()),
              AnsiStyles.italic(
                (() {
                  switch (pendingUpdate.reason) {
                    case PackageUpdateReason.manual:
                      return 'manual versioning';
                    case PackageUpdateReason.commit:
                      final semverType =
                          pendingUpdate.semverReleaseType!.toString().substring(
                                pendingUpdate.semverReleaseType!
                                        .toString()
                                        .indexOf('.') +
                                    1,
                              );
                      return 'updated with ${AnsiStyles.underline(semverType)} changes';
                    case PackageUpdateReason.dependency:
                      if (pendingUpdate.reason ==
                              PackageUpdateReason.dependency &&
                          !updateDependentsVersions) {
                        return 'dependency constraints changed';
                      }
                      return 'dependency was updated';
                    case PackageUpdateReason.graduate:
                      return 'graduate to stable';
                    default:
                      return 'unknown';
                  }
                })(),
              ),
            ];
          }),
        ],
        paddingSize: 3,
      ),
    );
  }

  Future<void> _performPackageUpdates(
    List<MelosPendingPackageUpdate> pendingPackageUpdates, {
    required bool updateDependentsVersions,
    required bool updateDependentsConstraints,
    required bool updateChangelog,
    required MelosWorkspace workspace,
  }) async {
    // Note: not pooling & parrellelzing rights to avoid possible file contention.
    await Future.forEach(pendingPackageUpdates,
        (MelosPendingPackageUpdate pendingPackageUpdate) async {
      // Update package pubspec version.
      if ((pendingPackageUpdate.reason == PackageUpdateReason.dependency &&
              updateDependentsVersions) ||
          pendingPackageUpdate.reason != PackageUpdateReason.dependency) {
        await _setPubspecVersionForPackage(
          pendingPackageUpdate.package,
          pendingPackageUpdate.nextVersion,
        );
      }

      // Update dependents.
      if (updateDependentsConstraints) {
        await Future.forEach([
          ...pendingPackageUpdate.package.dependentsInWorkspace.values,
          ...pendingPackageUpdate.package.devDependentsInWorkspace.values
        ], (Package package) {
          return _setDependentPackageVersionConstraint(
            package,
            pendingPackageUpdate.package.name,
            // Note if we're not updating dependent versions then we use the current
            // version rather than the next version as the next version would never
            // have been applied.
            (pendingPackageUpdate.reason == PackageUpdateReason.dependency &&
                    !updateDependentsVersions)
                ? pendingPackageUpdate.package.version
                : pendingPackageUpdate.nextVersion,
            workspace,
          );
        });
      }

      // Update changelogs if requested.
      if (updateChangelog) {
        if ((pendingPackageUpdate.reason == PackageUpdateReason.dependency &&
                updateDependentsVersions) ||
            pendingPackageUpdate.reason != PackageUpdateReason.dependency) {
          await pendingPackageUpdate.changelog.write();
        }
      }
    });

    // Build a workspace root changelog if enabled.
    if (updateChangelog &&
        workspace.config.commands.version.workspaceChangelog) {
      final today = DateTime.now();
      final dateSlug =
          "${today.year.toString()}-${today.month.toString().padLeft(2, '0')}-${today.day.toString().padLeft(2, '0')}";
      final workspaceChangelog = WorkspaceChangelog(
        workspace,
        dateSlug,
        pendingPackageUpdates,
        logger,
      );

      await workspaceChangelog.write();
    }
  }

  Set<String> _getPackagesWithVersionableCommits(
    Map<String, List<RichGitCommit>> packageCommits,
  ) {
    final packagesWithVersionableCommits = <String>{};
    for (final entry in packageCommits.entries) {
      final packageName = entry.key;
      final packageCommits = entry.value;
      final versionableCommits = packageCommits
          .where((e) => e.parsedMessage.isVersionableCommit)
          .toList();
      if (versionableCommits.isNotEmpty) {
        packagesWithVersionableCommits.add(packageName);
      }
    }

    return packagesWithVersionableCommits;
  }

  Future<Map<String, List<RichGitCommit>>> _getPackageCommits(
    MelosWorkspace workspace, {
    required bool versionPrivatePackages,
    required String? since,
  }) async {
    final packageCommits = <String, List<RichGitCommit>>{};
    await Pool(10).forEach<Package, void>(workspace.filteredPackages.values,
        (package) async {
      if (!versionPrivatePackages && package.isPrivate) return;

      final commits = await gitCommitsForPackage(
        package,
        since: since,
        logger: logger,
      );

      packageCommits[package.name] = commits
          .map(RichGitCommit.tryParse)
          .whereType<RichGitCommit>()
          .toList();
    }).drain<void>();
    return packageCommits;
  }

  Future<void> _gitTagChanges(
    List<MelosPendingPackageUpdate> pendingPackageUpdates,
    bool updateDependentsVersions,
  ) async {
    await Future.forEach(pendingPackageUpdates,
        (MelosPendingPackageUpdate pendingPackageUpdate) async {
      if (pendingPackageUpdate.reason == PackageUpdateReason.dependency &&
          !updateDependentsVersions) {
        return;
      }

      // TODO '--tag-version-prefix' support (if we decide to support it later) would pass prefix named arg to gitTagForPackageVersion:
      final tag = gitTagForPackageVersion(
        pendingPackageUpdate.package.name,
        pendingPackageUpdate.nextVersion.toString(),
      );

      await gitTagCreate(
        tag,
        pendingPackageUpdate.changelog.markdown,
        workingDirectory: pendingPackageUpdate.package.path,
        logger: logger,
      );
    });
  }

  Future<void> _gitCommitChanges(
    MelosWorkspace workspace,
    List<MelosPendingPackageUpdate> pendingPackageUpdates,
    Template commitMessageTemplate, {
    required bool updateDependentsVersions,
  }) async {
    final publishedPackagesMessage = pendingPackageUpdates
        .where((pendingUpdate) {
          if (pendingUpdate.reason == PackageUpdateReason.dependency &&
              !updateDependentsVersions) {
            return false;
          }
          return true;
        })
        .map((e) => ' - ${e.package.name}@${e.nextVersion.toString()}')
        .join('\n');

    // Render our commit message template into the final string
    final resolvedCommitMessage = commitMessageTemplate.renderString({
      packageVersionsTemplateVar: publishedPackagesMessage,
    });

    // TODO this is currently blocking git submodules support (if we decide to
    // support it later) for packages as commit is only ran at the root.
    await gitCommit(
      resolvedCommitMessage,
      workingDirectory: workspace.path,
      logger: logger,
    );
  }

  Future<void> _gitStageChanges(
    List<MelosPendingPackageUpdate> pendingPackageUpdates,
    MelosWorkspace workspace,
  ) async {
    if (workspace.config.commands.version.workspaceChangelog) {
      await gitAdd(
        'CHANGELOG.md',
        workingDirectory: workspace.path,
        logger: logger,
      );
    }
    await Future.forEach(pendingPackageUpdates,
        (MelosPendingPackageUpdate pendingPackageUpdate) async {
      await gitAdd(
        'pubspec.yaml',
        workingDirectory: pendingPackageUpdate.package.path,
        logger: logger,
      );
      await gitAdd(
        'CHANGELOG.md',
        workingDirectory: pendingPackageUpdate.package.path,
        logger: logger,
      );
      await Future.forEach([
        ...pendingPackageUpdate.package.dependentsInWorkspace.values,
        ...pendingPackageUpdate.package.devDependentsInWorkspace.values,
      ], (Package dependentPackage) async {
        await gitAdd(
          'pubspec.yaml',
          workingDirectory: dependentPackage.path,
          logger: logger,
        );
      });

      // TODO this is a temporary workaround for committing generated dart files.
      // TODO remove once options exposed for this in a later release.
      if (pendingPackageUpdate.package.name == 'melos') {
        await gitAdd(
          '**/*.g.dart',
          workingDirectory: pendingPackageUpdate.package.path,
          logger: logger,
        );
      }
    });
  }
}

class PackageNotFoundException extends MelosException {
  PackageNotFoundException(this.packageName);

  final String packageName;

  @override
  String toString() {
    return 'PackageNotFoundException: The package $packageName';
  }
}

extension on DependencyReference {
  VersionConstraint? get _versionConstraint {
    final self = this;
    if (self is HostedReference) {
      return self.versionConstraint;
    } else if (self is ExternalHostedReference) {
      return self.versionConstraint;
    }
    return null;
  }
}<|MERGE_RESOLUTION|>--- conflicted
+++ resolved
@@ -445,12 +445,15 @@
 
     final pubspec = File(pubspecPathForDirectory(Directory(package.path)));
     final contents = await pubspec.readAsString();
-<<<<<<< HEAD
 
     final isExternalHostedReference = package
             .pubSpec.dependencies[dependencyName] is ExternalHostedReference ||
         package.pubSpec.devDependencies[dependencyName]
             is ExternalHostedReference;
+
+    final gitReference =
+        package.pubSpec.dependencies[dependencyName] is GitReference ||
+            package.pubSpec.devDependencies[dependencyName] is GitReference;
 
     var updatedContents = contents;
     if (isExternalHostedReference) {
@@ -460,22 +463,15 @@
       if (endIndex == -1) {
         endIndex = contents.length;
       }
-      
+
       final updatedVersion = dependencyVersion.toString();
       updatedContents = contents.replaceRange(index, endIndex, updatedVersion);
-=======
-    String updatedContents;
-
-    final gitReference =
-        package.pubSpec.dependencies[dependencyName] is GitReference ||
-            package.pubSpec.devDependencies[dependencyName] is GitReference;
-
-    if (gitReference && workspace.config.commands.version.updateGitTagRefs) {
+    } else if (gitReference &&
+        workspace.config.commands.version.updateGitTagRefs) {
       updatedContents = contents.replaceAllMapped(
           dependencyTagReplaceRegex(dependencyName), (Match match) {
         return '${match.group(1)}$dependencyName-v${dependencyVersion.toString().substring(1)}';
       });
->>>>>>> 289c1b2d
     } else {
       updatedContents = contents.replaceAllMapped(
           dependencyVersionReplaceRegex(dependencyName), (Match match) {
