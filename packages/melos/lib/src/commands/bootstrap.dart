part of 'runner.dart';

mixin _BootstrapMixin on _CleanMixin {
  Future<void> bootstrap({
    GlobalOptions? global,
    PackageFilters? packageFilters,
  }) async {
    final workspace =
        await createWorkspace(global: global, packageFilters: packageFilters);

    return _runLifecycle(
      workspace,
      _CommandWithLifecycle.bootstrap,
      () async {
        final bootstrapCommandConfig = workspace.config.commands.bootstrap;
        final pubCommandForLogging = [
          ...pubCommandExecArgs(
            useFlutter: workspace.isFlutterWorkspace,
            workspace: workspace,
          ),
          'get',
<<<<<<< HEAD
          if (bootstrapCommandConfig.runPubGetOffline) '--offline'
=======
          if (workspace.config.commands.bootstrap.runPubGetOffline) '--offline',
>>>>>>> 2f19770e
        ].join(' ');

        logger
          ..command('melos bootstrap')
          ..child(targetStyle(workspace.path))
          ..newLine();

        logger.log('Running "$pubCommandForLogging" in workspace packages...');
        if (!utils.isCI && workspace.filteredPackages.keys.length > 20) {
          logger.warning(
            'Note: this may take a while in large workspaces such as this one.',
            label: false,
          );
        }

        try {
          if (bootstrapCommandConfig.environment != null ||
              bootstrapCommandConfig.dependencies != null ||
              bootstrapCommandConfig.devDependencies != null) {
            final filteredPackages = workspace.filteredPackages.values;
            await Stream.fromIterable(filteredPackages).parallel((package) {
              return _setSharedPreferencesInPackage(
                package,
                environment: bootstrapCommandConfig.environment,
                dependencies: bootstrapCommandConfig.dependencies,
                devDependencies: bootstrapCommandConfig.devDependencies,
              );
            }).drain<void>();
          }

          await _linkPackagesWithPubspecOverrides(workspace);
        } on BootstrapException catch (exception) {
          _logBootstrapException(exception, workspace);
          rethrow;
        }

        logger.child(successLabel, prefix: '> ');

        if (workspace.config.ide.intelliJ.enabled) {
          logger
            ..newLine()
            ..log('Generating IntelliJ IDE files...');

          await cleanIntelliJ(workspace);
          await workspace.ide.intelliJ.generate();
          logger.child(successLabel, prefix: '> ');
        }
        logger
          ..newLine()
          ..log(
            ' -> ${workspace.filteredPackages.length} packages bootstrapped',
          );
      },
    );
  }

  Future<void> _linkPackagesWithPubspecOverrides(
    MelosWorkspace workspace,
  ) async {
    final filteredPackages = workspace.filteredPackages.values;

    await Stream.fromIterable(filteredPackages).parallel(
      (package) async {
        if (package.isExample) {
          final enclosingPackage = package.enclosingPackage!;
          if (enclosingPackage.isFlutterPackage &&
              filteredPackages.contains(enclosingPackage)) {
            // This package will be bootstrapped as part of bootstrapping
            // the enclosing package.
            return;
          }
        }

        final bootstrappedPackages = [package];
        await _generatePubspecOverrides(workspace, package);
        if (package.isFlutterPackage) {
          final example = package.examplePackage;
          if (example != null && filteredPackages.contains(example)) {
            // The flutter tool bootstraps the example package as part of
            // bootstrapping the enclosing package, so we need to generate
            // the pubspec overrides for the example package as well.
            await _generatePubspecOverrides(workspace, example);
            bootstrappedPackages.add(example);
          }
        }
        await _runPubGetForPackage(workspace, package);

        bootstrappedPackages.forEach(_logBootstrapSuccess);
      },
      parallelism:
          workspace.config.commands.bootstrap.runPubGetInParallel ? null : 1,
    ).drain<void>();
  }

  Future<void> _generatePubspecOverrides(
    MelosWorkspace workspace,
    Package package,
  ) async {
    final allTransitiveDependencies =
        package.allTransitiveDependenciesInWorkspace;
    final melosDependencyOverrides = <String, DependencyReference>{};

    // Traversing all packages so that transitive dependencies for the
    // bootstrapped packages are setup properly.
    for (final otherPackage in workspace.allPackages.values) {
      if (allTransitiveDependencies.containsKey(otherPackage.name)) {
        melosDependencyOverrides[otherPackage.name] =
            PathReference(utils.relativePath(otherPackage.path, package.path));
      }
    }

    // Add custom workspace overrides.
    for (final dependencyOverride
        in workspace.dependencyOverridePackages.values) {
      melosDependencyOverrides[dependencyOverride.name] = PathReference(
        utils.relativePath(dependencyOverride.path, package.path),
      );
    }

    // Add existing dependency overrides from pubspec.yaml last, overwriting
    // overrides that would be made by Melos, to provide granular control at a
    // package level.
    melosDependencyOverrides.addAll(package.pubSpec.dependencyOverrides);

    // Load current pubspec_overrides.yaml.
    final pubspecOverridesFile =
        utils.pubspecOverridesPathForDirectory(package.path);
    final pubspecOverridesContents = fileExists(pubspecOverridesFile)
        ? await readTextFileAsync(pubspecOverridesFile)
        : null;

    // Write new version of pubspec_overrides.yaml if it has changed.
    final updatedPubspecOverridesContents = mergeMelosPubspecOverrides(
      melosDependencyOverrides,
      pubspecOverridesContents,
    );
    if (updatedPubspecOverridesContents != null) {
      if (updatedPubspecOverridesContents.isEmpty) {
        deleteEntry(pubspecOverridesFile);
      } else {
        await writeTextFileAsync(
          pubspecOverridesFile,
          updatedPubspecOverridesContents,
        );
      }
    }
  }

  Future<void> _runPubGetForPackage(
    MelosWorkspace workspace,
    Package package,
  ) async {
    final command = [
      ...pubCommandExecArgs(
        useFlutter: package.isFlutterPackage,
        workspace: workspace,
      ),
      'get',
      if (workspace.config.commands.bootstrap.runPubGetOffline) '--offline',
    ];

    final process = await startCommandRaw(
      command,
      workingDirectory: package.path,
    );

    const logTimeout = Duration(seconds: 10);
    final packagePrefix = '[${AnsiStyles.blue.bold(package.name)}]: ';
    void Function(String) logLineTo(void Function(String) log) =>
        (line) => log.call('$packagePrefix$line');

    // We always fully consume stdout and stderr. This is required to prevent
    // leaking resources and to ensure that the process exits.
    final stdout = process.stdout.toStringAndLogAfterTimeout(
      timeout: logTimeout,
      log: logLineTo(logger.stdout),
    );
    final stderr = process.stderr.toStringAndLogAfterTimeout(
      timeout: logTimeout,
      log: logLineTo(logger.stderr),
    );

    final exitCode = await process.exitCode;

    if (exitCode != 0) {
      throw BootstrapException._(
        package,
        'Failed to install.',
        stdout: await stdout,
        stderr: await stderr,
      );
    }
  }

  Future<void> _setSharedPreferencesInPackage(
    Package package, {
    required Environment? environment,
    required Map<String, DependencyReference>? dependencies,
    required Map<String, DependencyReference>? devDependencies,
  }) async {
    final packagePubspecFile = utils.pubspecPathForDirectory(package.path);
    final packagePubspecContents = await readTextFileAsync(packagePubspecFile);
    final pubspecEditor = YamlEditor(packagePubspecContents);

    final updatedEnvironment = _updateEnvironment(
      pubspecEditor: pubspecEditor,
      workspaceEnvironment: environment,
      packageEnvironment: package.pubSpec.environment,
    );

    final updatedDependenciesCount = _updateDependencies(
      pubspecEditor: pubspecEditor,
      workspaceDependencies: dependencies,
      packageDependencies: package.pubSpec.dependencies,
      pubspecKey: 'dependencies',
    );

    final updatedDevDependenciesCount = _updateDependencies(
      pubspecEditor: pubspecEditor,
      workspaceDependencies: devDependencies,
      packageDependencies: package.pubSpec.devDependencies,
      pubspecKey: 'dev_dependencies',
    );

    await writeTextFileAsync(
      packagePubspecFile,
      pubspecEditor.toString(),
    );

    final message = <String>[
      if (updatedEnvironment) 'Updated environment',
      if (updatedDependenciesCount > 0)
        'Updated $updatedDependenciesCount dependencies',
      if (updatedDevDependenciesCount > 0)
        'Updated $updatedDevDependenciesCount dev_dependencies',
    ];
    if (message.isNotEmpty) {
      logger.child(packageNameStyle(package.name), prefix: '').child(
            message.join('\n'),
          );
    }
  }

  bool _updateEnvironment({
    required YamlEditor pubspecEditor,
    required Environment? workspaceEnvironment,
    required Environment? packageEnvironment,
  }) {
    if (workspaceEnvironment == null || packageEnvironment == null) {
      return false;
    }

    var didUpdate = false;

    if (workspaceEnvironment.sdkConstraint !=
        packageEnvironment.sdkConstraint) {
      pubspecEditor.update(
        ['environment', 'sdk'],
        wrapAsYamlNode(
          workspaceEnvironment.sdkConstraint.toString(),
          collectionStyle: CollectionStyle.BLOCK,
        ),
      );
      didUpdate = true;
    }

    final workspaceUnParsedYaml = workspaceEnvironment.unParsedYaml;
    final packageUnParsedYaml = packageEnvironment.unParsedYaml;
    if (workspaceUnParsedYaml != null && packageUnParsedYaml != null) {
      for (final entry in workspaceUnParsedYaml.entries) {
        if (!packageUnParsedYaml.containsKey(entry.key)) continue;
        if (packageUnParsedYaml[entry.key] == entry.value) continue;

        pubspecEditor.update(
          ['environment', entry.key],
          wrapAsYamlNode(
            entry.value.toString(),
            collectionStyle: CollectionStyle.BLOCK,
          ),
        );
        didUpdate = true;
      }
    }

    return didUpdate;
  }

  int _updateDependencies({
    required YamlEditor pubspecEditor,
    required Map<String, DependencyReference>? workspaceDependencies,
    required Map<String, DependencyReference> packageDependencies,
    required String pubspecKey,
  }) {
    if (workspaceDependencies == null) return 0;
    // Filter out the packages that does not exist in package and only the
    // dependencies that has a different version specified in the workspace.
    final dependenciesToUpdate = workspaceDependencies.entries.where((element) {
      if (!packageDependencies.containsKey(element.key)) return false;
      if (packageDependencies[element.key] == element.value) return false;
      return true;
    });

    for (final entry in dependenciesToUpdate) {
      pubspecEditor.update(
        [pubspecKey, entry.key],
        wrapAsYamlNode(
          entry.value.toJson(),
          collectionStyle: CollectionStyle.BLOCK,
        ),
      );
    }

    return dependenciesToUpdate.length;
  }

  void _logBootstrapSuccess(Package package) {
    logger.child(packageNameStyle(package.name), prefix: '$checkLabel ').child(
          packagePathStyle(printablePath(package.pathRelativeToWorkspace)),
        );
  }

  void _logBootstrapException(
    BootstrapException exception,
    MelosWorkspace workspace,
  ) {
    final package = exception.package;

    final processStdOutString = exception.stdout
        ?.split('\n')
        // We filter these out as they can be quite spammy. This happens
        // as we run multiple pub gets in parallel.
        .where(
          (line) => !line.contains(
            'Waiting for another flutter command to release the startup lock',
          ),
        )
        // Remove empty lines to reduce logging.
        .where((line) => line.trim().isNotEmpty)
        .toList()
        .join('\n');

    final processStdErrString = exception.stderr
        ?.split('\n')
        // We filter these out as they can be quite spammy. This happens
        // as we run multiple pub gets in parallel.
        .where(
          (line) => !line.contains(
            'Waiting for another flutter command to release the startup lock',
          ),
        )
        // Remove empty lines to reduce logging.
        .where((line) => line.trim().isNotEmpty)
        .map((line) {
          var lineWithWorkspacePackagesHighlighted = line;
          for (final workspacePackage in workspace.allPackages.values) {
            if (workspacePackage.name == package.name) continue;
            lineWithWorkspacePackagesHighlighted =
                lineWithWorkspacePackagesHighlighted.replaceAll(
              '${workspacePackage.name} ',
              '${AnsiStyles.yellowBright(workspacePackage.name)} ',
            );
          }
          return lineWithWorkspacePackagesHighlighted;
        })
        .toList()
        .join('\n');

    logger
        .child(targetStyle(package.name), prefix: '- ')
        .child(packagePathStyle(printablePath(package.pathRelativeToWorkspace)))
        .child(errorMessageColor(exception.message), stderr: true)
        .newLine();

    if (processStdOutString != null) {
      logger.stdout(processStdOutString);
    }
    if (processStdErrString != null) {
      logger.stderr(processStdErrString);
    }
  }
}

const _managedDependencyOverridesMarker = 'melos_managed_dependency_overrides';
final _managedDependencyOverridesRegex = RegExp(
  '^# $_managedDependencyOverridesMarker: (.*)\n',
  multiLine: true,
);

/// Merges the [melosDependencyOverrides] for other workspace packages into the
/// `pubspec_overrides.yaml` file for a package.
///
/// [melosDependencyOverrides] must contain a mapping of workspace package names
/// to their paths relative to the package.
///
/// [pubspecOverridesContents] are the current contents of the package's
/// `pubspec_overrides.yaml` and may be `null` if the file does not exist.
///
/// Whitespace and comments in an existing `pubspec_overrides.yaml` file are
/// preserved.
///
/// Dependency overrides for a melos workspace package that have not been added
/// by melos are not changed or removed. To mark a dependency override as being
/// managed by melos, it is added to marker comment when first added by this
/// function:
///
/// ```yaml
/// # melos_managed_dependency_overrides: a
/// dependency_overrides:
///   a:
///     path: ../a
/// ```
///
/// This function also takes care of removing any dependency overrides that are
/// obsolete from `dependency_overrides` and the marker comment.
@visibleForTesting
String? mergeMelosPubspecOverrides(
  Map<String, DependencyReference> melosDependencyOverrides,
  String? pubspecOverridesContents,
) {
  // ignore: parameter_assignments
  pubspecOverridesContents ??= '';

  final pubspecOverridesEditor = YamlEditor(pubspecOverridesContents);
  final pubspecOverrides = pubspecOverridesEditor
      .parseAt([], orElse: () => wrapAsYamlNode(null)).value as Object?;
  final dependencyOverrides = pubspecOverrides is Map &&
          pubspecOverrides['dependency_overrides'] is Map
      ? {...pubspecOverrides['dependency_overrides'] as Map<Object?, Object?>}
      : null;
  final currentManagedDependencyOverrides = _managedDependencyOverridesRegex
          .firstMatch(pubspecOverridesContents)
          ?.group(1)
          ?.split(',')
          .toSet() ??
      {};
  final newManagedDependencyOverrides = {...currentManagedDependencyOverrides};

  if (dependencyOverrides != null) {
    for (final dependencyOverride in dependencyOverrides.entries.toList()) {
      final packageName = dependencyOverride.key!;

      if (currentManagedDependencyOverrides.contains(packageName)) {
        // This dependency override is managed by melos and might need to be
        // updated.

        if (melosDependencyOverrides.containsKey(packageName)) {
          // Update changed dependency override.
          final currentRef =
              DependencyReference.fromJson(dependencyOverride.value);
          final newRef = melosDependencyOverrides[packageName];
          if (currentRef != newRef) {
            pubspecOverridesEditor.update(
              ['dependency_overrides', packageName],
              wrapAsYamlNode(
                newRef!.toJson() as Object,
                collectionStyle: CollectionStyle.BLOCK,
              ),
            );
          }
        } else {
          // Remove obsolete dependency override.
          pubspecOverridesEditor.remove(['dependency_overrides', packageName]);
          dependencyOverrides.remove(packageName);
          newManagedDependencyOverrides.remove(packageName);
        }
      }

      // Remove this dependency from the list of workspace dependency overrides,
      // so we only add new overrides later on.
      melosDependencyOverrides.remove(packageName);
    }
  }

  if (melosDependencyOverrides.isNotEmpty) {
    // Now melosDependencyOverrides only contains new dependencies that need to
    // be added to the `pubspec_overrides.yaml` file.

    newManagedDependencyOverrides.addAll(melosDependencyOverrides.keys);

    if (pubspecOverrides == null) {
      pubspecOverridesEditor.update(
        [],
        wrapAsYamlNode(
          {
            'dependency_overrides': {
              for (final dependencyOverride in melosDependencyOverrides.entries)
                dependencyOverride.key:
                    dependencyOverride.value.toJson() as Object,
            },
          },
          collectionStyle: CollectionStyle.BLOCK,
        ),
      );
    } else {
      if (dependencyOverrides == null) {
        pubspecOverridesEditor.update(
          ['dependency_overrides'],
          wrapAsYamlNode(
            {
              for (final dependencyOverride in melosDependencyOverrides.entries)
                dependencyOverride.key:
                    dependencyOverride.value.toJson() as Object,
            },
            collectionStyle: CollectionStyle.BLOCK,
          ),
        );
      } else {
        for (final dependencyOverride in melosDependencyOverrides.entries) {
          pubspecOverridesEditor.update(
            ['dependency_overrides', dependencyOverride.key],
            wrapAsYamlNode(
              dependencyOverride.value.toJson() as Object,
              collectionStyle: CollectionStyle.BLOCK,
            ),
          );
        }
      }
    }
  } else {
    // No dependencies need to be added to the `pubspec_overrides.yaml` file.
    // This means it is possible that dependency_overrides and/or
    // melos_managed_dependency_overrides are now empty.
    if (dependencyOverrides?.isEmpty ?? false) {
      pubspecOverridesEditor.remove(['dependency_overrides']);
    }
  }

  if (pubspecOverridesEditor.edits.isNotEmpty) {
    var result = pubspecOverridesEditor.toString();

    // The changes to the `pubspec_overrides.yaml` file might require a change
    // in the managed dependencies marker comment.
    final setOfManagedDependenciesChanged =
        !const DeepCollectionEquality.unordered().equals(
      currentManagedDependencyOverrides,
      newManagedDependencyOverrides,
    );
    if (setOfManagedDependenciesChanged) {
      if (newManagedDependencyOverrides.isEmpty) {
        // When there are no managed dependencies, remove the marker comment.
        result = result.replaceAll(_managedDependencyOverridesRegex, '');
      } else {
        if (!_managedDependencyOverridesRegex.hasMatch(result)) {
          // When there is no marker comment, add one.
          result = '# $_managedDependencyOverridesMarker: '
              '${newManagedDependencyOverrides.join(',')}\n$result';
        } else {
          // When there is a marker comment, update it.
          result = result.replaceFirstMapped(
            _managedDependencyOverridesRegex,
            (match) => '# $_managedDependencyOverridesMarker: '
                '${newManagedDependencyOverrides.join(',')}\n',
          );
        }
      }
    }

    if (result.trim() == '{}') {
      // YamlEditor uses an empty dictionary ({}) when all properties have been
      // removed and the file is essentially empty.
      return '';
    }

    // Make sure the `pubspec_overrides.yaml` file always ends with a newline.
    if (result.isEmpty || !result.endsWith('\n')) {
      result += '\n';
    }

    return result;
  } else {
    return null;
  }
}

/// An exception for when `pub get` for a package failed.
class BootstrapException implements MelosException {
  BootstrapException._(this.package, this.message, {this.stdout, this.stderr});

  /// The package that failed
  final Package package;
  final String message;
  final String? stdout;
  final String? stderr;

  @override
  String toString() {
    return 'BootstrapException: $message: ${package.name} at ${package.path}.';
  }
}<|MERGE_RESOLUTION|>--- conflicted
+++ resolved
@@ -19,11 +19,7 @@
             workspace: workspace,
           ),
           'get',
-<<<<<<< HEAD
-          if (bootstrapCommandConfig.runPubGetOffline) '--offline'
-=======
-          if (workspace.config.commands.bootstrap.runPubGetOffline) '--offline',
->>>>>>> 2f19770e
+          if (bootstrapCommandConfig.runPubGetOffline) '--offline',
         ].join(' ');
 
         logger
