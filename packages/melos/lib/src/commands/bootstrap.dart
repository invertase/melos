--- conflicted
+++ resolved
@@ -4,11 +4,8 @@
   Future<void> bootstrap({
     GlobalOptions? global,
     PackageFilters? packageFilters,
-<<<<<<< HEAD
+    bool noExample = false,
     bool enforceLockfile = false,
-=======
-    bool noExample = false,
->>>>>>> 8b69f51f
   }) async {
     final workspace =
         await createWorkspace(global: global, packageFilters: packageFilters);
@@ -24,11 +21,8 @@
             workspace: workspace,
           ),
           'get',
-<<<<<<< HEAD
           if (enforceLockfile) '--enforce-lockfile',
-=======
-          if (noExample == true) '--no-example',
->>>>>>> 8b69f51f
+          if (noExample) '--no-example',
           if (bootstrapCommandConfig.runPubGetOffline) '--offline',
           if (bootstrapCommandConfig.enforceLockfile) '--enforce-lockfile',
         ].join(' ');
@@ -63,11 +57,8 @@
 
           await _linkPackagesWithPubspecOverrides(
             workspace,
-<<<<<<< HEAD
             enforceLockfile: enforceLockfile,
-=======
             noExample: noExample,
->>>>>>> 8b69f51f
           );
         } on BootstrapException catch (exception) {
           _logBootstrapException(exception, workspace);
@@ -96,11 +87,8 @@
 
   Future<void> _linkPackagesWithPubspecOverrides(
     MelosWorkspace workspace, {
-<<<<<<< HEAD
     required bool enforceLockfile,
-=======
     required bool noExample,
->>>>>>> 8b69f51f
   }) async {
     final filteredPackages = workspace.filteredPackages.values;
 
@@ -131,11 +119,8 @@
         await _runPubGetForPackage(
           workspace,
           package,
-<<<<<<< HEAD
           enforceLockfile: enforceLockfile,
-=======
           noExample: noExample,
->>>>>>> 8b69f51f
         );
 
         bootstrappedPackages.forEach(_logBootstrapSuccess);
@@ -202,11 +187,8 @@
   Future<void> _runPubGetForPackage(
     MelosWorkspace workspace,
     Package package, {
-<<<<<<< HEAD
     required bool enforceLockfile,
-=======
     required bool noExample,
->>>>>>> 8b69f51f
   }) async {
     final command = [
       ...pubCommandExecArgs(
@@ -214,11 +196,8 @@
         workspace: workspace,
       ),
       'get',
-<<<<<<< HEAD
       if (enforceLockfile) '--enforce-lockfile',
-=======
       if (noExample) '--no-example',
->>>>>>> 8b69f51f
       if (workspace.config.commands.bootstrap.runPubGetOffline) '--offline',
       if (workspace.config.commands.bootstrap.enforceLockfile)
         '--enforce-lockfile',
