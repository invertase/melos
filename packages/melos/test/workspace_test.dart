/*
 * Copyright (c) 2016-present Invertase Limited & Contributors
 *
 * Licensed under the Apache License, Version 2.0 (the "License");
 * you may not use this library except in compliance with the License.
 * You may obtain a copy of the License at
 *
 *   http://www.apache.org/licenses/LICENSE-2.0
 *
 * Unless required by applicable law or agreed to in writing, software
 * distributed under the License is distributed on an "AS IS" BASIS,
 * WITHOUT WARRANTIES OR CONDITIONS OF ANY KIND, either express or implied.
 * See the License for the specific language governing permissions and
 * limitations under the License.
 */

import 'dart:io';

import 'package:melos/src/common/workspace.dart';
import 'package:test/test.dart';

import 'matchers.dart';
import 'mock_fs.dart';
import 'mock_workspace_fs.dart';

void main() {
  group('Workspace', () {
<<<<<<< HEAD
    test('can be accessed from anywhere within a workspace',
        withMockFs(() async {
      final mockWorkspaceRootDir = createMockWorkspaceFs(
        packages: [
          MockPackageFs(name: 'a'),
        ],
      );

      final aDir = Directory('${mockWorkspaceRootDir.path}/a');

      final workspace = await MelosWorkspace.fromDirectory(aDir);
      final filteredPackages = await workspace.loadPackagesWithFilters();

      expect(filteredPackages, [packageNamed('a')]);
=======
    test(
        'does not include projects inside packages/whatever/.dart_tool when no melos.yaml is specified',
        withMockFs(() async {
      // regression test for https://github.com/invertase/melos/issues/101

      final mockWorkspaceRootDir = createMockWorkspaceFs(
        workspaceRoot: '/root',
        packages: [
          MockPackageFs(name: 'a'),
          MockPackageFs(name: 'b', path: '/root/packages/a/.dart_tool/b'),
        ],
      );

      final workspace =
          await MelosWorkspace.fromDirectory(mockWorkspaceRootDir);
      final filteredPackages = await workspace.loadPackagesWithFilters();

      expect(
        filteredPackages,
        [packageNamed('a')],
      );
>>>>>>> 4d9eb2ef
    }));

    group('package filtering', () {
      group('--include-dependencies', () {
        test('includes the scoped package', withMockFs(() async {
          final workspace = await MelosWorkspace.fromDirectory(
            createMockWorkspaceFs(
              packages: [
                MockPackageFs(name: 'a', dependencies: ['b']),
                MockPackageFs(name: 'b'),
              ],
            ),
          );
          final filteredPackages = await workspace.loadPackagesWithFilters(
            scope: ['b'],
            includeDependencies: true,
          );

          expect(filteredPackages, [packageNamed('b')]);
        }));

        test('includes direct dependencies', withMockFs(() async {
          final workspace = await MelosWorkspace.fromDirectory(
            createMockWorkspaceFs(
              packages: [
                MockPackageFs(name: 'a', dependencies: ['b']),
                MockPackageFs(name: 'b'),
              ],
            ),
          );
          final filteredPackages = await workspace.loadPackagesWithFilters(
            scope: ['a'],
            includeDependencies: true,
          );

          expect(filteredPackages, hasLength(2));
          expect(
            filteredPackages,
            containsAll([packageNamed('a'), packageNamed('b')]),
          );
        }));

        test('includes transient dependencies', withMockFs(() async {
          final workspace = await MelosWorkspace.fromDirectory(
            createMockWorkspaceFs(
              packages: [
                MockPackageFs(name: 'a', dependencies: ['b']),
                MockPackageFs(name: 'b', dependencies: ['c']),
                MockPackageFs(name: 'c'),
              ],
            ),
          );
          final filteredPackages = await workspace.loadPackagesWithFilters(
            scope: ['a'],
            includeDependencies: true,
          );

          expect(
            filteredPackages,
            containsAll([
              packageNamed('a'),
              packageNamed('b'),
              packageNamed('c'), // This dep is transitive
            ]),
          );
        }));

        test('does not include duplicates', withMockFs(() async {
          final workspace = await MelosWorkspace.fromDirectory(
            createMockWorkspaceFs(
              packages: [
                MockPackageFs(name: 'a', dependencies: ['b', 'c']),
                MockPackageFs(name: 'b', dependencies: ['d']),
                MockPackageFs(name: 'c', dependencies: ['d']),
                MockPackageFs(name: 'd'),
              ],
            ),
          );
          final filteredPackages = await workspace.loadPackagesWithFilters(
            scope: ['a'],
            includeDependencies: true,
          );

          expect(filteredPackages, hasLength(4));
          expect(filteredPackages, isNot(containsDuplicates));
        }));
      });

      group('--include-dependents', () {
        test('includes the scoped package', withMockFs(() async {
          final workspace = await MelosWorkspace.fromDirectory(
            createMockWorkspaceFs(
              packages: [
                MockPackageFs(name: 'a', dependencies: ['b']),
                MockPackageFs(name: 'b'),
              ],
            ),
          );
          final filteredPackages = await workspace.loadPackagesWithFilters(
            scope: ['a'],
            includeDependents: true,
          );

          expect(filteredPackages, [packageNamed('a')]);
        }));

        test('includes direct dependents', withMockFs(() async {
          final workspace = await MelosWorkspace.fromDirectory(
            createMockWorkspaceFs(
              packages: [
                MockPackageFs(name: 'a', dependencies: ['b']),
                MockPackageFs(name: 'b'),
              ],
            ),
          );
          final filteredPackages = await workspace.loadPackagesWithFilters(
            scope: ['b'],
            includeDependents: true,
          );

          expect(filteredPackages, hasLength(2));
          expect(
            filteredPackages,
            containsAll([packageNamed('a'), packageNamed('b')]),
          );
        }));

        test('includes transient dependents', withMockFs(() async {
          final workspace = await MelosWorkspace.fromDirectory(
            createMockWorkspaceFs(
              packages: [
                MockPackageFs(name: 'a', dependencies: ['b']),
                MockPackageFs(name: 'b', dependencies: ['c']),
                MockPackageFs(name: 'c'),
              ],
            ),
          );
          final filteredPackages = await workspace.loadPackagesWithFilters(
            scope: ['c'],
            includeDependents: true,
          );

          expect(
            filteredPackages,
            containsAll([
              packageNamed('a'),
              packageNamed('b'),
              packageNamed('c'), // This dep is transitive
            ]),
          );
        }));

        test('does not include duplicates', withMockFs(() async {
          final workspace = await MelosWorkspace.fromDirectory(
            createMockWorkspaceFs(
              packages: [
                MockPackageFs(name: 'a', dependencies: ['b', 'c']),
                MockPackageFs(name: 'b', dependencies: ['d']),
                MockPackageFs(name: 'c', dependencies: ['d']),
                MockPackageFs(name: 'd'),
              ],
            ),
          );
          final filteredPackages = await workspace.loadPackagesWithFilters(
            scope: ['d'],
            includeDependents: true,
          );

          expect(filteredPackages, hasLength(4));
          expect(filteredPackages, isNot(containsDuplicates));
        }));
      });
    });
  });
}<|MERGE_RESOLUTION|>--- conflicted
+++ resolved
@@ -25,7 +25,6 @@
 
 void main() {
   group('Workspace', () {
-<<<<<<< HEAD
     test('can be accessed from anywhere within a workspace',
         withMockFs(() async {
       final mockWorkspaceRootDir = createMockWorkspaceFs(
@@ -35,12 +34,15 @@
       );
 
       final aDir = Directory('${mockWorkspaceRootDir.path}/a');
-
       final workspace = await MelosWorkspace.fromDirectory(aDir);
       final filteredPackages = await workspace.loadPackagesWithFilters();
 
-      expect(filteredPackages, [packageNamed('a')]);
-=======
+      expect(
+        filteredPackages,
+        [packageNamed('a')],
+      );
+    }));
+
     test(
         'does not include projects inside packages/whatever/.dart_tool when no melos.yaml is specified',
         withMockFs(() async {
@@ -62,7 +64,6 @@
         filteredPackages,
         [packageNamed('a')],
       );
->>>>>>> 4d9eb2ef
     }));
 
     group('package filtering', () {
